# odoo-backup-restore-s3
Author: Miku Laitinen / [Avoin.Systems](https://avoin.systems)

<<<<<<< HEAD
Backup Odoo databases (with filestore) to S3 and restore them upon request. Supported Odoo versions: 8, 9, 10.
=======
Backup Odoo databases (with filestore) to S3 and restore them upon request.

>>>>>>> 668f1fad
[![Docker Repository on Quay](https://quay.io/repository/avoinsystems/odoo-backup-restore-s3/status "Docker Repository on Quay")](https://quay.io/repository/avoinsystems/odoo-backup-restore-s3)

## Backup usage examples

Docker:
```sh
$ docker run --link odoo --network=<odoo network> -e AWS_ACCESS_KEY_ID=<key> -e AWS_SECRET_ACCESS_KEY=<secret> -e S3_BUCKET=<my-bucket> -e S3_PREFIX=<backup> -e ODOO_MASTER_PASSWORD=<password> -e DATABASES=<comma-separated list of database names> -e SCHEDULE=<backup frequency> quay.io/avoinsystems/odoo-backup-restore-s3
```

Docker Compose:
```yaml
odoo:
  image: odoo

backup:
  image: quay.io/avoinsystems/odoo-backup-restore-s3
  depends_on:
    - odoo
  environment:
    SCHEDULE: '@daily'
    AWS_REGION: region
    AWS_ACCESS_KEY_ID: key
    AWS_SECRET_ACCESS_KEY: secret
    S3_BUCKET: my-bucket
    S3_PATH: backup
    DATABASES: dbname1,dbname2
    ODOO_MASTER_PASSWORD: password

```

## Restore usage examples
Docker:
```sh
$ docker run --link <odoo> --network=<odoo network> -e AWS_ACCESS_KEY_ID=<key> -e AWS_SECRET_ACCESS_KEY=<secret> -e S3_BUCKET=<my-bucket> -e S3_PREFIX=<backup> -e ODOO_MASTER_PASSWORD=<password> -e DATABASES=<database to be created from the backup> -e SCHEDULE=<backup frequency> quay.io/avoinsystems/odoo-backup-restore-s3 restore
```

Docker Compose:
```sh
$ docker-compose run --rm -e DATABASES=<database to be created from the backup> backup restore
```

## Configuration

Configuration options can be passed as environment variables.
<<<<<<< HEAD
|Variable   |Purpose   |Default   |
|---|---|---|
|`ODOO_HOST`   |Odoo container hostname   |`odoo`   |
|`ODOO_PORT`   |Odoo container port   |`8069`   |
|`ODOO_MASTER_PASSWORD`   |Odoo master password   |`admin`   |
|`ODOO_VERSION`|Odoo version number (8, 9 or 10) | `10` |
|`DATABASES`   |A single database or comma-separated list of databases   |   |
|`AWS_ACCESS_KEY_ID`   |Amazon AWS Access Key ID   |   |
|`AWS_SECRET_ACCESS_KEY`   |Amazon AWS Secret Access Key   |   |
|`AWS_REGION`   |The default AWS region   |`eu-central-1`   |
|`S3_BUCKET`   |Amazon AWS S3 bucket name   |   |
|`S3_PATH`   |The backup path inside the bucket, a.k.a. prefix   |`backup`   |
|`RESTORE_FILENAME`   |Which backup file to restore. Only used when restoring backup.  If empty, the latest backup will be restored |   |
|`SCHEDULE`   |Backup frequency. `single` = backup only once. See all available options [here](http://godoc.org/github.com/robfig/cron#hdr-Predefined_schedules).  |`single`   |
|`CHECK_URL`   |A URL to call after a successful backup   |   |
=======

| Variable                | Purpose                   |Default   |
| ----------------------- | ------------------------- | -------- |
| `ODOO_HOST`             | Odoo container hostname   | `odoo`   |
| `ODOO_PORT`             | Odoo container port       | `8069`   |
| `ODOO_MASTER_PASSWORD`  | Odoo master password      | `admin`  |
| `DATABASES`             | A single database or comma-separated list of databases   |   |
| `AWS_ACCESS_KEY_ID`     | Amazon AWS Access Key ID  |          |
| `AWS_SECRET_ACCESS_KEY` | Amazon AWS Secret Access Key |       |
| `AWS_REGION`            | The default AWS region       |`eu-central-1`   |
| `S3_BUCKET`             | Amazon AWS S3 bucket name    |  |
| `S3_PATH`               | The backup path inside the bucket, a.k.a. prefix   |`backup`   |
| `RESTORE_FILENAME`      | Which backup file to restore. Only used when restoring backup.  If empty, the latest backup will be restored |   |
| `SCHEDULE`              | Backup frequency. `single` = backup only once. See all available options [here](http://godoc.org/github.com/robfig/cron#hdr-Predefined_schedules).  |`single`   |
| `CHECK_URL`             | A URL to call after a successful backup   |   |
>>>>>>> 668f1fad
<|MERGE_RESOLUTION|>--- conflicted
+++ resolved
@@ -1,12 +1,7 @@
 # odoo-backup-restore-s3
 Author: Miku Laitinen / [Avoin.Systems](https://avoin.systems)
 
-<<<<<<< HEAD
 Backup Odoo databases (with filestore) to S3 and restore them upon request. Supported Odoo versions: 8, 9, 10.
-=======
-Backup Odoo databases (with filestore) to S3 and restore them upon request.
-
->>>>>>> 668f1fad
 [![Docker Repository on Quay](https://quay.io/repository/avoinsystems/odoo-backup-restore-s3/status "Docker Repository on Quay")](https://quay.io/repository/avoinsystems/odoo-backup-restore-s3)
 
 ## Backup usage examples
@@ -51,29 +46,13 @@
 ## Configuration
 
 Configuration options can be passed as environment variables.
-<<<<<<< HEAD
-|Variable   |Purpose   |Default   |
-|---|---|---|
-|`ODOO_HOST`   |Odoo container hostname   |`odoo`   |
-|`ODOO_PORT`   |Odoo container port   |`8069`   |
-|`ODOO_MASTER_PASSWORD`   |Odoo master password   |`admin`   |
-|`ODOO_VERSION`|Odoo version number (8, 9 or 10) | `10` |
-|`DATABASES`   |A single database or comma-separated list of databases   |   |
-|`AWS_ACCESS_KEY_ID`   |Amazon AWS Access Key ID   |   |
-|`AWS_SECRET_ACCESS_KEY`   |Amazon AWS Secret Access Key   |   |
-|`AWS_REGION`   |The default AWS region   |`eu-central-1`   |
-|`S3_BUCKET`   |Amazon AWS S3 bucket name   |   |
-|`S3_PATH`   |The backup path inside the bucket, a.k.a. prefix   |`backup`   |
-|`RESTORE_FILENAME`   |Which backup file to restore. Only used when restoring backup.  If empty, the latest backup will be restored |   |
-|`SCHEDULE`   |Backup frequency. `single` = backup only once. See all available options [here](http://godoc.org/github.com/robfig/cron#hdr-Predefined_schedules).  |`single`   |
-|`CHECK_URL`   |A URL to call after a successful backup   |   |
-=======
 
 | Variable                | Purpose                   |Default   |
 | ----------------------- | ------------------------- | -------- |
 | `ODOO_HOST`             | Odoo container hostname   | `odoo`   |
 | `ODOO_PORT`             | Odoo container port       | `8069`   |
 | `ODOO_MASTER_PASSWORD`  | Odoo master password      | `admin`  |
+| `ODOO_VERSION`          | Odoo version number (8, 9 or 10) | `10` |
 | `DATABASES`             | A single database or comma-separated list of databases   |   |
 | `AWS_ACCESS_KEY_ID`     | Amazon AWS Access Key ID  |          |
 | `AWS_SECRET_ACCESS_KEY` | Amazon AWS Secret Access Key |       |
@@ -82,5 +61,4 @@
 | `S3_PATH`               | The backup path inside the bucket, a.k.a. prefix   |`backup`   |
 | `RESTORE_FILENAME`      | Which backup file to restore. Only used when restoring backup.  If empty, the latest backup will be restored |   |
 | `SCHEDULE`              | Backup frequency. `single` = backup only once. See all available options [here](http://godoc.org/github.com/robfig/cron#hdr-Predefined_schedules).  |`single`   |
-| `CHECK_URL`             | A URL to call after a successful backup   |   |
->>>>>>> 668f1fad
+| `CHECK_URL`             | A URL to call after a successful backup   |   |